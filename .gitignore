# macOS
.DS_Store

# IDEA
*.iml
*.ipr
*.iws
.idea/

# Node
node_modules
npm-debug.log
lerna-debug.log

<<<<<<< HEAD
# SASS
=======
# Gradle
.gradle/
.node/

# Sass
>>>>>>> 85a42b28
.sass-cache/

# Blueprint
build
dist
generated
coverage<|MERGE_RESOLUTION|>--- conflicted
+++ resolved
@@ -12,15 +12,7 @@
 npm-debug.log
 lerna-debug.log
 
-<<<<<<< HEAD
 # SASS
-=======
-# Gradle
-.gradle/
-.node/
-
-# Sass
->>>>>>> 85a42b28
 .sass-cache/
 
 # Blueprint
