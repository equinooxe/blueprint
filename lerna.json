{
<<<<<<< HEAD
  "lerna": "2.0.0-rc.5",
  "npmClient": "yarn",
=======
  "lerna": "2.0.0",
>>>>>>> 85a42b28
  "version": "independent"
}<|MERGE_RESOLUTION|>--- conflicted
+++ resolved
@@ -1,9 +1,5 @@
 {
-<<<<<<< HEAD
-  "lerna": "2.0.0-rc.5",
+  "lerna": "2.0.0",
   "npmClient": "yarn",
-=======
-  "lerna": "2.0.0",
->>>>>>> 85a42b28
   "version": "independent"
 }